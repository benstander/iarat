--- conflicted
+++ resolved
@@ -27,11 +27,8 @@
     "react": "^19.0.0",
     "react-dom": "^19.0.0",
     "tailwind-merge": "^3.3.1",
-<<<<<<< HEAD
     "youtube-dl-exec": "^3.0.22"
-=======
     "ytdl-core": "^4.11.5"
->>>>>>> b2d7c41f
   },
   "devDependencies": {
     "@eslint/eslintrc": "^3",
